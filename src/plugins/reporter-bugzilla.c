--- conflicted
+++ resolved
@@ -22,8 +22,6 @@
 #include "abrt_xmlrpc.h"
 #include "rhbz.h"
 
-<<<<<<< HEAD
-=======
 #include <satyr/stacktrace.h>
 #include <satyr/abrt.h>
 
@@ -529,7 +527,6 @@
 }
 
 
->>>>>>> 68d3affb
 /* BZ attachments */
 
 static
